--- conflicted
+++ resolved
@@ -76,14 +76,8 @@
 			return err
 		}
 	}
-<<<<<<< HEAD
-
 	r.contextList = append(r.contextList, contextID)
 	return r.rpcClientMap.Add(contextID, &RPCHdl{Client: client, Channel: channel, Secret: sharedsecret})
-=======
-	r.contextList = append(r.contextList, contextID)
-	return r.rpcClientMap.Add(contextID, &RPCHdl{Client: client, Channel: channel})
->>>>>>> 5000d8db
 
 }
 
@@ -179,21 +173,12 @@
 	return r.CheckValidity(req, secret)
 }
 
-// ContextList returns the list of active context managed by the rpcwrapper
-func (r *RPCWrapper) ContextList() []string {
-	return r.contextList
-}
-
-<<<<<<< HEAD
-// RegisterTypes  registers types that are exchanged between the controller and remoteenforcer
-=======
 //GetContextList returns the list of active context managed by the rpcwrapper
 func (r *RPCWrapper) ContextList() []string {
 	return r.contextList
 }
 
 //RegisterTypes  registers types that are exchanged between the controller and remoteenforcer
->>>>>>> 5000d8db
 func RegisterTypes() {
 
 	gob.RegisterName("github.com/aporeto-inc/enforcer/utils/rpcwrapper.Init_Request_Payload", *(&InitRequestPayload{}))
